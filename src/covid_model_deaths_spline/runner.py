--- conflicted
+++ resolved
@@ -1,4 +1,3 @@
-import sys
 from pathlib import Path
 import warnings
 
@@ -6,39 +5,28 @@
 import dill as pickle
 from loguru import logger
 import pandas as pd
-import numpy as np
 import yaml
 
-import tqdm
-import functools
-import multiprocessing
-
 from covid_model_deaths_spline import data, models, pdf_merger, cluster, summarize, aggregate
-from covid_model_deaths_spline.utils import DURATION
 
 warnings.simplefilter('ignore')
 
 PARENT_MODEL_LOCATIONS = [189]  # Tanzania
 
 
-def make_deaths(app_metadata: cli_tools.Metadata,
-                input_root: Path, ifr_root: Path, output_root: Path,
+def make_deaths(app_metadata: cli_tools.Metadata, input_root: Path, output_root: Path,
                 holdout_days: int, dow_holdouts: int, n_draws: int):
     logger.debug("Setting up output directories.")
     model_dir = output_root / 'models'
-    infections_dir = output_root / 'infections'
     spline_settings_dir = output_root / 'spline_settings'
     plot_dir = output_root / 'plots'
     shell_tools.mkdir(model_dir)
-    shell_tools.mkdir(infections_dir)
     shell_tools.mkdir(spline_settings_dir)
     shell_tools.mkdir(plot_dir)
 
     logger.debug("Loading and cleaning data.")
     hierarchy = data.load_most_detailed_locations(input_root)
     agg_hierarchy = data.load_aggregate_locations(input_root)
-    
-    ifr, risk = data.load_ifr(ifr_root)
 
     full_data = data.load_full_data(input_root)
     full_data, manipulation_metadata = data.evil_doings(full_data)
@@ -49,19 +37,11 @@
                       .groupby('location_id')['Date'].max()
                       .rename('max_death_date')
                       .reset_index())
-<<<<<<< HEAD
     case_data = data.get_shifted_data(full_data, 'Confirmed', 'Confirmed case rate', DURATION)
     case_data = case_data.merge(max_death_date)
     case_data = case_data.loc[case_data['True date'] <= case_data['max_death_date']]
     del case_data['max_death_date']
     hosp_data = data.get_shifted_data(full_data, 'Hospitalizations', 'Hospitalization rate', DURATION)
-=======
-    case_data = data.get_shifted_data(full_data, 'Confirmed', 'Confirmed case rate')
-    case_data = case_data.merge(max_death_date)
-    case_data = case_data.loc[case_data['True date'] <= case_data['max_death_date']]
-    del case_data['max_death_date']
-    hosp_data = data.get_shifted_data(full_data, 'Hospitalizations', 'Hospitalization rate')
->>>>>>> 53509c7c
     hosp_data = hosp_data.merge(max_death_date)
     hosp_data = hosp_data.loc[hosp_data['True date'] <= hosp_data['max_death_date']]
     del hosp_data['max_death_date']
@@ -82,12 +62,8 @@
     logger.debug("Combine datasets.")
     model_data = data.combine_data(case_data, hosp_data, death_data, pop_data, hierarchy)
     model_data = model_data.sort_values(['location_id', 'Date']).reset_index(drop=True)
-<<<<<<< HEAD
-    model_data = data.drop_leading_zeros(model_data)
-=======
     model_data = data.drop_leading_zeros(model_data,
                                          ['Death rate', 'Confirmed case rate', 'Hospitalization rate'])
->>>>>>> 53509c7c
 
     logger.debug("Create aggregates for modeling.")
     agg_locations = [aggregate.Location(lid, lname) for lid, lname in
@@ -132,12 +108,6 @@
     data_path = Path(working_dir) / 'model_data.pkl'
     with data_path.open('wb') as data_file:
         pickle.dump(model_data, data_file, -1)
-    ifr_path = Path(working_dir) / 'ifr.pkl'
-    with ifr_path.open('wb') as ifr_file:
-        pickle.dump(ifr, ifr_file, -1)
-    hierarchy_path = Path(working_dir) / 'hierarchy.pkl'
-    with hierarchy_path.open('wb') as hierarchy_file:
-        pickle.dump(hierarchy, hierarchy_file, -1)
     results_path = Path(working_dir) / 'model_outputs'
     shell_tools.mkdir(results_path)
     model_settings['results_dir'] = str(results_path)
@@ -146,16 +116,15 @@
         yaml.dump(model_settings, settings_file)
     job_args_map = {
         location_id: [models.__file__,
-                      location_id, data_path, ifr_path, hierarchy_path, settings_path, 
-                      dow_holdouts, str(plot_dir), n_draws,
+                      location_id, data_path, settings_path, dow_holdouts, str(plot_dir), n_draws,
                       cluster.OMP_NUM_THREADS]
         for location_id in model_data['location_id'].unique() if location_id not in PARENT_MODEL_LOCATIONS
     }
     cluster.run_cluster_jobs('covid_death_models', output_root, job_args_map)
 
-    logger.debug("Compiling death results.")
+    logger.debug("Compiling results.")
     results = []
-    for result_path in [f for f in results_path.iterdir() if '_deaths' in str(f)]:
+    for result_path in results_path.iterdir():
         with result_path.open('rb') as result_file:
             results.append(pickle.load(result_file))
     post_model_data = pd.concat([r.model_data for r in results]).reset_index(drop=True)
@@ -172,47 +141,30 @@
     obs_var = smoother_settings['obs_var']
     spline_vars = smoother_settings['spline_vars']
     
-    logger.debug("Compiling (daily) infection results.")
-    results = []
-    for result_path in [f for f in results_path.iterdir() if '_infections' in str(f)]:
-        with result_path.open('rb') as result_file:
-            results.append(pickle.load(result_file))
-    infections = pd.concat([r.infections for r in results]).reset_index(drop=True)
-    ratios = pd.concat([r.ratios for r in results]).reset_index(drop=True)
-    
     logger.debug("Capturing location-dates with NaNs and dropping them.")
-    smooth_draws = smooth_draws.set_index(['location_id', 'date'])
-    infections = infections.set_index(['location_id', 'date'])
     nan_rows = smooth_draws.isnull().any(axis=1)
-    smooth_draws_nans = smooth_draws.loc[nan_rows].reset_index()
-    if smooth_draws_nans.empty:
-        smooth_draws = smooth_draws.reset_index()
-        infections = infections.reset_index()
-        app_metadata.update({'nan_locations': []})
-    else:
-        smooth_draws = smooth_draws.loc[~nan_rows].reset_index()
-        infections = infections.loc[~nan_rows].reset_index()
-        nan_min = smooth_draws_nans.groupby('location_id')['date'].min()
-        val_max = smooth_draws.groupby('location_id')['date'].max()
-        date_diffs = (nan_min - val_max).apply(lambda x: x.days)
-        date_diffs = date_diffs.loc[date_diffs.notnull()]
-        app_metadata.update({'nan_locations': date_diffs.index.to_list()})
-        if (date_diffs < 0).any():
-            date_diffs.to_csv(output_root / 'problem_location_report.csv', index=False)
-            raise ValueError('Dropping NaNs in middle of time series (see problem_location_report.csv)')
+    smooth_draws_nans = smooth_draws.loc[nan_rows].reset_index(drop=True)
+    smooth_draws = smooth_draws.loc[~nan_rows].reset_index(drop=True)
+    nan_min = smooth_draws_nans.groupby('location_id')['date'].min()
+    val_max = smooth_draws.groupby('location_id')['date'].max()
+    date_diffs = (nan_min - val_max).apply(lambda x: x.days)
+    date_diffs = date_diffs.loc[date_diffs.notnull()]
+    app_metadata.update({'nan_locations': date_diffs.index.to_list()})
+    if (date_diffs < 0).any():
+        date_diffs.to_csv(output_root / 'problem_location_report.csv', index=False)
+        raise ValueError('Dropping NaNs in middle of time series (see problem_location_report.csv)')
 
-    # logger.debug("Fill specified model locations with parent and plot them.")
-    # raise ValueError('We don't use the parent model locations, and would need to replace infections as well.')
-    # smooth_draws, model_data = data.apply_parents(PARENT_MODEL_LOCATIONS, hierarchy, smooth_draws,
-    #                                               model_data, pop_data)
-    # summarize.summarize_and_plot(
-    #     smooth_draws.loc[smooth_draws['location_id'].isin(PARENT_MODEL_LOCATIONS)].rename(columns={'date': 'Date'}),
-    #     model_data.loc[model_data['location_id'].isin(PARENT_MODEL_LOCATIONS)],
-    #     str(plot_dir), obs_var=obs_var, spline_vars=spline_vars, pop_data=pop_data
-    # )
-    # app_metadata.update({'parent_model_locations': PARENT_MODEL_LOCATIONS})
+    logger.debug("Fill specified model locations with parent and plot them.")
+    smooth_draws, model_data = data.apply_parents(PARENT_MODEL_LOCATIONS, hierarchy, smooth_draws,
+                                                  model_data, pop_data)
+    summarize.summarize_and_plot(
+        smooth_draws.loc[smooth_draws['location_id'].isin(PARENT_MODEL_LOCATIONS)].rename(columns={'date': 'Date'}),
+        model_data.loc[model_data['location_id'].isin(PARENT_MODEL_LOCATIONS)],
+        str(plot_dir), obs_var=obs_var, spline_vars=spline_vars, pop_data=pop_data
+    )
+    app_metadata.update({'parent_model_locations': PARENT_MODEL_LOCATIONS})
 
-    logger.debug("Make post-model aggregates of deaths and plot them.")
+    logger.debug("Make post-model aggregates and plot them.")
     agg_locations = [aggregate.Location(1, 'Global')] + agg_locations
     agg_model_data = aggregate.compute_location_aggregates_data(model_data, hierarchy, agg_locations)
     agg_model_data['location_id'] = -agg_model_data['location_id']
@@ -222,18 +174,14 @@
     agg_draw_df['location_id'] = -agg_draw_df['location_id']
     summarize.summarize_and_plot(agg_draw_df, agg_model_data, str(plot_dir), obs_var=obs_var, spline_vars=spline_vars)
 
-    logger.debug("Compiling plots for both deaths and infections.")
+    logger.debug("Compiling plots.")
     plot_hierarchy = aggregate.get_sorted_hierarchy_w_aggs(hierarchy, agg_hierarchy)
-    possible_deaths_pdfs = ['-1_deaths.pdf'] + [f'{l}_deaths.pdf' for l in plot_hierarchy.location_id]
-    existing_deaths_pdfs = [str(x).split('/')[-1] for x in plot_dir.iterdir() if x.is_file()]
-    deaths_pdfs = [f'{plot_dir}/{pdf}' for pdf in possible_deaths_pdfs if pdf in existing_deaths_pdfs]
-    pdf_merger.pdf_merger(pdfs=deaths_pdfs, outfile=str(output_root / 'model_results_deaths.pdf'))
-    possible_infections_pdfs = [f'{l}_infections.pdf' for l in plot_hierarchy.location_id]
-    existing_infections_pdfs = [str(x).split('/')[-1] for x in plot_dir.iterdir() if x.is_file()]
-    infections_pdfs = [f'{plot_dir}/{pdf}' for pdf in possible_infections_pdfs if pdf in existing_infections_pdfs]
-    pdf_merger.pdf_merger(pdfs=infections_pdfs, outfile=str(output_root / 'model_results_infections.pdf'))
+    possible_pdfs = ['-1.pdf'] + [f'{l}.pdf' for l in plot_hierarchy.location_id]
+    existing_pdfs = [str(x).split('/')[-1] for x in plot_dir.iterdir() if x.is_file()]
+    pdfs = [f'{plot_dir}/{pdf}' for pdf in possible_pdfs if pdf in existing_pdfs]
+    pdf_merger.pdf_merger(pdfs=pdfs, outfile=str(output_root / 'model_results.pdf'))
 
-    logger.debug("Writing death data.")
+    logger.debug("Writing output data.")
     model_data = model_data.rename(columns={'Date': 'date'}).set_index(['location_id', 'date'])
     noisy_draws = noisy_draws.set_index(['location_id', 'date'])
     noisy_draws['observed'] = model_data['Death rate'].notnull().astype(int)
@@ -242,50 +190,4 @@
     model_data.rename(columns={'date': 'Date'}).reset_index().to_csv(output_root / 'model_data.csv', index=False)
     noisy_draws.reset_index().to_csv(output_root / 'model_results.csv', index=False)
     smooth_draws.reset_index().to_csv(output_root / 'model_results_refit.csv', index=False)
-    smooth_draws_nans.to_csv(output_root / 'model_results_refit_nans.csv', index=False)
-    
-    logger.debug("Writing daily infection data (convert deaths to daily as well).")
-    infections = infections.set_index(['location_id', 'date'])
-    infections['observed_infections'] = model_data['Death rate'].notnull().astype(int)
-    infections = infections.reset_index()
-    infections['date'] = infections['date'] - pd.Timedelta(days=DURATION + 11)
-    infections = infections.set_index(['location_id', 'date']).sort_index()
-    smooth_draws = (smooth_draws
-                    .sort_index()
-                    .reset_index()
-                    .groupby('location_id')
-                    .apply(lambda x: pd.DataFrame(np.diff(x[[f'draw_{d}' for d in range(n_draws)]], axis=0, prepend=0),
-                                                  index=x['date'],
-                                                  columns=[f'draw_{d}' for d in range(n_draws)])))
-    smooth_draws['observed_deaths'] = model_data['Death rate'].notnull().astype(int)
-    death_inf_data_list = [
-        (smooth_draws.loc[:, [f'draw_{draw}', 'observed_deaths']],
-         infections.loc[:, [f'draw_{draw}', 'observed_infections']]) for draw in range(n_draws)
-    ]
-    _write_infections = functools.partial(
-        data.write_infections,
-        md_locs=hierarchy['location_id'].to_list(),
-        infections_dir=infections_dir,
-        duration=DURATION + 11
-    )
-    with multiprocessing.Pool(50) as p:
-        draw_files = list(tqdm.tqdm(p.imap(_write_infections, death_inf_data_list),
-                                    total=n_draws, file=sys.stdout))
-    logger.debug(f"Example infection draw file: {str(draw_files[0])}")
-    ratios.to_csv(output_root / 'ratio_adjustment.csv', index=False)
-    
-    logger.debug("Writing IFR file.")
-    ratios = (ratios
-              .loc[:, ['location_id', 'date', 'adj_ifr']]
-              .set_index(['location_id', 'date'])
-              .rename(columns={'adj_ifr':'ifr'}))
-    risk = risk.set_index('location_id')
-    risk_adj_factor = ratios['ifr'] / risk['ifr']
-    risk_adj_factor = pd.concat([risk_adj_factor,
-                                 risk_adj_factor.rename('ifr_lr'),
-                                 risk_adj_factor.rename('ifr_hr')],
-                                axis=1)
-    risk = risk * risk_adj_factor
-    risk.sort_index().reset_index().to_csv(output_root / 'ifr.csv', index=False)
-    logger.debug(f"IFR file: {str(output_root / 'ifr.csv')}")
-    +    smooth_draws_nans.to_csv(output_root / 'model_results_refit_nans.csv', index=False)