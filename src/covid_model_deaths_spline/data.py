import functools
from pathlib import Path
from typing import Dict, List, Tuple

from loguru import logger
import pandas as pd
import numpy as np


def evil_doings(full_data: pd.DataFrame) -> Tuple[pd.DataFrame, Dict]:
    manipulation_metadata = {}
    # Examples of data manipulations.
#    arizona = full_data['location_id'] == 525
#    full_data.loc[arizona, 'Hospitalizations'] = np.nan
#    manipulation_metadata['arizona'] = 'dropped hospitalizations'
    
#    new_york = full_data['location_id'] == 555
#    full_data.loc[new_york, 'Hospitalizations'] = np.nan
#    manipulation_metadata['new_york'] = 'dropped hospitalizations'

#    delaware = full_data['location_id'] == 530
#    bad_date = full_data['Date'] == pd.Timestamp('2020-08-31')
#    full_data.loc[delaware & bad_date, 'Confirmed'] = np.nan
#    manipulation_metadata['delaware'] = 'dropped most recent date of cases'

#    aragon  = full_data['location_id'] == 60358
#    full_data.loc[aragon, 'Hospitalizations'] = np.nan
#    manipulation_metadata['aragon'] = 'dropped hospitalizations'

#    hubei = full_data['location_id'] == 503
#    full_data.loc[hubei, 'Confirmed'] = np.nan
#    manipulation_metadata['hubei'] = 'dropped cases'

    vietnam = full_data['location_id'] == 20
    full_data.loc[vietnam, 'Hospitalizations'] = np.nan
    manipulation_metadata['vietnam'] = 'dropped hospitalizations'
   
    return full_data, manipulation_metadata


def load_most_detailed_locations(inputs_root: Path) -> pd.DataFrame:
    """Loads the most detailed locations in the current modeling hierarchy."""
    location_hierarchy_path = inputs_root / 'locations' / 'modeling_hierarchy.csv'
    hierarchy = pd.read_csv(location_hierarchy_path)

    most_detailed = hierarchy['most_detailed'] == 1
    keep_columns = ['location_id', 'location_name', 'path_to_top_parent', 'sort_order']

    return hierarchy.loc[most_detailed, keep_columns].sort_values('sort_order').reset_index(drop=True)


def load_aggregate_locations(inputs_root: Path) -> pd.DataFrame:
    """Loads the parent locations in the current modeling hierarchy (except global)."""
    location_hierarchy_path = inputs_root / 'locations' / 'modeling_hierarchy.csv'
    hierarchy = pd.read_csv(location_hierarchy_path)

    aggregate = hierarchy['most_detailed'] == 0
    not_global = hierarchy['location_id'] != 1
    keep_columns = ['location_id', 'location_name', 'path_to_top_parent', 'sort_order']

    return hierarchy.loc[aggregate & not_global, keep_columns].sort_values('sort_order').reset_index(drop=True)


def load_full_data(inputs_root: Path) -> pd.DataFrame:
    """Gets all death, case, and population data."""
    full_data_path = inputs_root / 'use_at_your_own_risk' / 'full_data_extra_hospital.csv'
    data = pd.read_csv(full_data_path)
    data['Date'] = pd.to_datetime(data['Date'])
    data['location_id'] = data['location_id'].astype(int)

    keep_columns = ['location_id', 'Date', 'Deaths', 'Confirmed', 'Hospitalizations', 'Death rate', 'population']
    sort_columns = ['location_id', 'Date']
    data = data.loc[:, keep_columns].sort_values(sort_columns).reset_index(drop=True)
    return data


def get_shifted_data(full_data: pd.DataFrame, count_var: str, rate_var: str, shift_size: int) -> pd.DataFrame:
    """Filter and clean case data and shift into the future."""
    data = full_data.loc[:, ['location_id', 'Date', count_var, 'population']]
    data[rate_var] = data[count_var] / data['population']
    data['True date'] = data['Date']
    data['Date'] = data['Date'].apply(lambda x: x + pd.Timedelta(days=shift_size))

    non_na = ~data[rate_var].isnull()
    has_data = data.groupby('location_id')[rate_var].transform(max).astype(bool)
    keep_columns = ['location_id', 'True date', 'Date', rate_var]
    data = data.loc[non_na & has_data, keep_columns].reset_index(drop=True)

    data = (data.groupby('location_id', as_index=False)
            .apply(lambda x: fill_dates(x, rate_var))
            .reset_index(drop=True))

    return data


def get_death_data(full_data: pd.DataFrame) -> pd.DataFrame:
    """Filter and clean death data."""
    non_na = ~full_data['Deaths'].isnull()
    keep_columns = ['location_id', 'Date', 'Deaths', 'population']
    death_df = full_data.loc[non_na, keep_columns].reset_index(drop=True)
    death_df['Death rate'] = death_df['Deaths'] / death_df['population']
    del death_df['population']

    death_df = (death_df.groupby('location_id', as_index=False)
                .apply(lambda x: fill_dates(x, 'Death rate'))
                .reset_index(drop=True))

    return death_df


def get_population_data(input_root: Path, hierarchy: pd.DataFrame) -> pd.DataFrame:
    """Filter and clean population data."""
    pop_df = pd.read_csv(input_root / 'output_measures' / 'population' / 'all_populations.csv')
    pop_df = pop_df[(pop_df.age_group_id == 22) & (pop_df.sex_id == 3)]
    pop_df = hierarchy[['location_id', 'location_name']].merge(pop_df)
    return pop_df


def holdout_days(df: pd.DataFrame, n_holdout_days: int) -> pd.DataFrame:
    """Drop some number of holdout days from the data."""
    df = df.copy()
    df['last_date'] = df.groupby('location_id')['Date'].transform(max)
    keep_idx = df.apply(lambda x: x['Date'] <= x['last_date'] - pd.Timedelta(days=n_holdout_days), axis=1)
    df = df.loc[keep_idx].reset_index(drop=True)
    del df['last_date']

    return df


def enforce_monotonicity(df: pd.DataFrame, rate_var: str) -> pd.DataFrame:
    """Drop negatives and interpolate cumulative values."""
    vals = df[rate_var].values
    fill_idx = np.array([~(vals[i] >= vals[:i]).all() for i in range(vals.size)])
    df.loc[fill_idx, rate_var] = np.nan
    df[rate_var] = df[rate_var].interpolate()

    return df.loc[~df[rate_var].isnull()]


def filter_data_by_location(data: pd.DataFrame, hierarchy: pd.DataFrame,
                            measure: str) -> Tuple[pd.DataFrame, List[int]]:
    """Filter data based on location presence in a hierarchy."""
    extra_list = list(set(data['location_id']) - set(hierarchy['location_id']))
    logger.debug(f"{len(extra_list)} extra locations found in {measure} data. Dropping.")
    data = data.loc[~data['location_id'].isin(extra_list)]

    missing_list = list(set(hierarchy['location_id']) - set(data['location_id']))
    if missing_list:
        name_map = hierarchy.set_index('location_id')['location_name']
        missing = [(loc_id, name_map.loc[loc_id]) for loc_id in sorted(missing_list)]
        logger.warning(f'Locations {missing} are not present in {measure} data but exist in the '
                       f'modeling hierarchy.')

    return data, missing_list


def combine_data(case_data: pd.DataFrame,
                 hosp_data: pd.DataFrame,
                 death_data: pd.DataFrame,
                 pop_data: pd.DataFrame, hierarchy: pd.DataFrame) -> pd.DataFrame:
    """Merge all data into a single model data set."""
    df = functools.reduce(lambda x, y: pd.merge(x, y, how='outer'),
                          [case_data.loc[:, ['location_id', 'Date', 'Confirmed case rate']],
                           hosp_data.loc[:, ['location_id', 'Date', 'Hospitalization rate']],
                           death_data.loc[:, ['location_id', 'Date', 'Death rate']],
                           pop_data.loc[:, ['location_id', 'population']]])
    df = hierarchy[['location_id', 'location_name']].merge(df)
    return df


def check_counts(model_data: pd.DataFrame, rate_var: str, action: str, threshold: int) -> pd.DataFrame:
    """Act on locations with fewer than some number of deaths/cases."""
    df = model_data.copy()
    df['Count'] = df[rate_var] * df['population']
    df['Count'] = df['Count'].fillna(0)
    sub_thresh = df.groupby('location_id')['Count'].transform(max) < threshold
    logger.warning(f"Fewer than {threshold} {rate_var.lower().replace(' rate', 's')} for "
                   f"{';'.join(df.loc[sub_thresh, 'location_name'].unique())}\n")
    if action == 'fill_na':
        # keep rows, make these columns uninformative
        df.loc[sub_thresh, rate_var] = np.nan
    elif action == 'drop':
        # drop row entirely
        df = df.loc[~sub_thresh].reset_index(drop=True)
    else:
        raise ValueError('Invalid action specified.')
    del df['Count']

    return df


def filter_to_epi_threshold(hierarchy: pd.DataFrame,
                            model_data: pd.DataFrame,
                            death_threshold: int,
                            epi_threshold: int) -> Tuple[pd.DataFrame, List[int], List[int], List[int]]:
    """Drop locations that don't have at least `n` deaths; do not use cases or hospitalizations if under `n`."""
    df = model_data.copy()
    df = check_counts(df, 'Confirmed case rate', 'fill_na', epi_threshold)
    days_w_cases = df['Confirmed case rate'].notnull().groupby(df['location_id']).sum()
    no_cases_locs = days_w_cases[days_w_cases == 0].index.to_list()

    df = check_counts(df, 'Hospitalization rate', 'fill_na', epi_threshold)
    days_w_hosp = df['Hospitalization rate'].notnull().groupby(df['location_id']).sum()
    no_hosp_locs = days_w_hosp[days_w_hosp == 0].index.to_list()

    df = check_counts(df, 'Death rate', 'drop', death_threshold)
    dropped_locations = set(hierarchy['location_id']).difference(df['location_id'])

    if dropped_locations:
        logger.warning(f"Dropped {sorted(list(dropped_locations))} from data due to lack of deaths.")

    return df, dropped_locations, no_cases_locs, no_hosp_locs


def fill_dates(df: pd.DataFrame, interp_var: str = None) -> pd.DataFrame:
    """Forward fill data by date."""
    df = df.sort_values('Date').set_index('Date')
    df = df.asfreq('D').reset_index()
    if interp_var:
        df[interp_var] = df[interp_var].interpolate()
    df = df.fillna(method='pad')
    df['location_id'] = df['location_id'].astype(int)
    return df


<<<<<<< HEAD
def drop_leading_zeros(df: pd.DataFrame, trailing_window: int = 30) -> pd.DataFrame:
    zeros = df[['Death rate', 'Confirmed case rate', 'Hospitalization rate']].sum(axis=1) == 0
=======
def drop_leading_zeros(df: pd.DataFrame, rate_vars: List[str], leading_window: int = 14) -> pd.DataFrame:
    zeros = df[rate_vars].sum(axis=1) == 0
>>>>>>> 53509c7c
    zeros_df = df.loc[zeros]
    zeros_df['n'] = np.hstack(zeros_df
                              .groupby('location_id', as_index=False)
                              .apply(lambda x: x.reset_index().index.to_list())
                              .to_list())
    zeros_df['max_n'] = zeros_df.groupby('location_id', as_index=False)['n'].transform(max)
<<<<<<< HEAD
    pre_month_zeros = zeros_df.loc[zeros_df['n'] <= zeros_df['max_n'] - trailing_window].index
=======
    pre_month_zeros = zeros_df.loc[zeros_df['n'] <= zeros_df['max_n'] - leading_window].index
>>>>>>> 53509c7c
    df = df.drop(pre_month_zeros).reset_index(drop=True)
    return df


def apply_parents(parent_model_locations: List[int], hierarchy: pd.DataFrame,
                  smooth_draws: pd.DataFrame, model_data: pd.DataFrame,
                  pop_data: pd.DataFrame) -> Tuple[pd.DataFrame, pd.DataFrame]:
    use_parent_hierarchy = hierarchy.loc[hierarchy['location_id'].isin(parent_model_locations)].reset_index(drop=True)
    use_parent_hierarchy['parent_id'] = use_parent_hierarchy['path_to_top_parent'].apply(lambda x: int(x.split(',')[-2]))
    swip_swap = list(zip(use_parent_hierarchy['location_id'], use_parent_hierarchy['parent_id']))

    filled_draws = []
    for child_id, parent_id in swip_swap:
        draws = smooth_draws.loc[smooth_draws['location_id'] == parent_id]
        draws['location_id'] = child_id
        draws = draws.set_index(['location_id', 'date'])
        draws /= model_data.loc[model_data['location_id'] == parent_id, 'population'].values[0]
        draws *= pop_data.loc[pop_data['location_id'] == child_id, 'population'].item()
        filled_draws.append(draws.reset_index())
        parent_name = model_data.loc[model_data['location_id'] == parent_id, 'location_name'].values[0]
        child_name = model_data.loc[model_data['location_id'] == child_id, 'location_name'].values[0]
        model_data.loc[model_data['location_id'] == child_id, 'location_name'] = f'{child_name} (using {parent_name} model)'
    if filled_draws:
        filled_draws = pd.concat(filled_draws)
        smooth_draws = smooth_draws.append(filled_draws)

    return smooth_draws, model_data


def load_ifr(ifr_root: Path):
    ifr_path = ifr_root / 'allage_ifr_by_loctime.csv'
    risk_path = ifr_root / 'terminal_ifr.csv'
    
    ifr_data = pd.read_csv(ifr_path)
    ifr_data['Date'] = pd.to_datetime(ifr_data['datevar'])
    ifr_data = ifr_data.rename(columns={'allage_ifr':'ifr'})
    keep_columns = ['location_id', 'Date', 'ifr']
    ifr_data = ifr_data.loc[:, keep_columns]
    
    risk_data = pd.read_csv(risk_path)
    
    return ifr_data, risk_data


def write_infections(death_inf_data: Tuple[pd.DataFrame, pd.DataFrame],
                     md_locs: List[int],
                     infections_dir: Path, duration: int):
    draw_cols = [c for c in death_inf_data[0].columns if c.startswith('draw')]
    if len(draw_cols) == 0:
        raise ValueError('No draw columns present.')
    elif len(draw_cols) > 1:
        raise ValueError('Multiple draw columns present.')
    draw_col = draw_cols[0]
    draw = int(draw_col.replace('draw_', ''))
    
    death_inf_data = pd.concat([
        (death_inf_data[0]
         .loc[:, [draw_col, 'observed_deaths']]
         .rename(columns={draw_col:'deaths_draw'})),
        (death_inf_data[1]
         .loc[:, [draw_col, 'observed_infections']]
         .rename(columns={draw_col:'infections_draw'}))
    ], axis=1)
    death_inf_data['draw'] = draw
    death_inf_data['duration'] = duration
    death_inf_data = death_inf_data.reset_index()
    most_detailed = death_inf_data['location_id'].isin(md_locs)
    death_inf_data = death_inf_data.loc[most_detailed]
    death_inf_data.to_csv(infections_dir / f'draw_{draw}.csv', index=False)
    
    return infections_dir / f'draw_{draw}.csv'<|MERGE_RESOLUTION|>--- conflicted
+++ resolved
@@ -74,7 +74,7 @@
     return data
 
 
-def get_shifted_data(full_data: pd.DataFrame, count_var: str, rate_var: str, shift_size: int) -> pd.DataFrame:
+def get_shifted_data(full_data: pd.DataFrame, count_var: str, rate_var: str, shift_size: int = 8) -> pd.DataFrame:
     """Filter and clean case data and shift into the future."""
     data = full_data.loc[:, ['location_id', 'Date', count_var, 'population']]
     data[rate_var] = data[count_var] / data['population']
@@ -223,24 +223,15 @@
     return df
 
 
-<<<<<<< HEAD
-def drop_leading_zeros(df: pd.DataFrame, trailing_window: int = 30) -> pd.DataFrame:
-    zeros = df[['Death rate', 'Confirmed case rate', 'Hospitalization rate']].sum(axis=1) == 0
-=======
 def drop_leading_zeros(df: pd.DataFrame, rate_vars: List[str], leading_window: int = 14) -> pd.DataFrame:
     zeros = df[rate_vars].sum(axis=1) == 0
->>>>>>> 53509c7c
     zeros_df = df.loc[zeros]
     zeros_df['n'] = np.hstack(zeros_df
                               .groupby('location_id', as_index=False)
                               .apply(lambda x: x.reset_index().index.to_list())
                               .to_list())
     zeros_df['max_n'] = zeros_df.groupby('location_id', as_index=False)['n'].transform(max)
-<<<<<<< HEAD
-    pre_month_zeros = zeros_df.loc[zeros_df['n'] <= zeros_df['max_n'] - trailing_window].index
-=======
     pre_month_zeros = zeros_df.loc[zeros_df['n'] <= zeros_df['max_n'] - leading_window].index
->>>>>>> 53509c7c
     df = df.drop(pre_month_zeros).reset_index(drop=True)
     return df
 
@@ -267,48 +258,4 @@
         filled_draws = pd.concat(filled_draws)
         smooth_draws = smooth_draws.append(filled_draws)
 
-    return smooth_draws, model_data
-
-
-def load_ifr(ifr_root: Path):
-    ifr_path = ifr_root / 'allage_ifr_by_loctime.csv'
-    risk_path = ifr_root / 'terminal_ifr.csv'
-    
-    ifr_data = pd.read_csv(ifr_path)
-    ifr_data['Date'] = pd.to_datetime(ifr_data['datevar'])
-    ifr_data = ifr_data.rename(columns={'allage_ifr':'ifr'})
-    keep_columns = ['location_id', 'Date', 'ifr']
-    ifr_data = ifr_data.loc[:, keep_columns]
-    
-    risk_data = pd.read_csv(risk_path)
-    
-    return ifr_data, risk_data
-
-
-def write_infections(death_inf_data: Tuple[pd.DataFrame, pd.DataFrame],
-                     md_locs: List[int],
-                     infections_dir: Path, duration: int):
-    draw_cols = [c for c in death_inf_data[0].columns if c.startswith('draw')]
-    if len(draw_cols) == 0:
-        raise ValueError('No draw columns present.')
-    elif len(draw_cols) > 1:
-        raise ValueError('Multiple draw columns present.')
-    draw_col = draw_cols[0]
-    draw = int(draw_col.replace('draw_', ''))
-    
-    death_inf_data = pd.concat([
-        (death_inf_data[0]
-         .loc[:, [draw_col, 'observed_deaths']]
-         .rename(columns={draw_col:'deaths_draw'})),
-        (death_inf_data[1]
-         .loc[:, [draw_col, 'observed_infections']]
-         .rename(columns={draw_col:'infections_draw'}))
-    ], axis=1)
-    death_inf_data['draw'] = draw
-    death_inf_data['duration'] = duration
-    death_inf_data = death_inf_data.reset_index()
-    most_detailed = death_inf_data['location_id'].isin(md_locs)
-    death_inf_data = death_inf_data.loc[most_detailed]
-    death_inf_data.to_csv(infections_dir / f'draw_{draw}.csv', index=False)
-    
-    return infections_dir / f'draw_{draw}.csv'+    return smooth_draws, model_data