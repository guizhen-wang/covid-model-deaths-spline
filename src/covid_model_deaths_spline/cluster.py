from bdb import BdbQuit
from collections import Counter
import os
from pathlib import Path
import shutil
import time
from typing import Dict, List

from covid_shared import shell_tools
from loguru import logger


PROJECT = 'proj_dq'
QUEUE = 'd.q'
<<<<<<< HEAD
F_MEM = '3.0G'
F_THREAD = '20'
OMP_NUM_THREADS = '4'
H_RUNTIME = '00:30:00'
=======
F_MEM = '5.0G'
F_THREAD = '13'
OMP_NUM_THREADS = '4'
H_RUNTIME = '03:00:00'
>>>>>>> ab442efb
SLEEP_TIME = 10


def run_cluster_jobs(job_type: str, output_root: Path, job_args_map: Dict[int, List[str]]) -> None:
    drmaa = get_drmaa()
    jobs = {}
    with drmaa.Session() as session:
        try:
            logger.info(f"Enqueuing {job_type} jobs...")
            for job_id, job_args in job_args_map.items():
                job_name = f'{job_type}_{job_id}'
                job = do_qsub(session, job_type, job_name, output_root, job_args)
                jobs[job_name] = (job, drmaa.JobState.UNDETERMINED)

            logger.info('Entering monitoring loop.')
            logger.info('-------------------------')
            logger.info('')

            while any([job[1] not in [drmaa.JobState.DONE, drmaa.JobState.FAILED] for job in jobs.values()]):

                statuses = Counter()
                for job_name, (job_id, status) in jobs.items():
                    new_status = session.jobStatus(job_id)
                    jobs[job_name] = (job_id, new_status)
                    statuses[new_status] += 1
                for status, count in statuses.items():
                    logger.info(f'{status:<35}: {count:>4}')
                logger.info('')
                time.sleep(SLEEP_TIME)
                logger.info('Checking status again')
                logger.info('---------------------')
                logger.info('')
        except (KeyboardInterrupt, BdbQuit) as e:
            logger.info('User termination of the master process. Killing all running jobs.')
            for job_name, (job_id, status) in jobs.items():
                if status not in [drmaa.JobState.DONE, drmaa.JobState.FAILED]:
                    session.control(job_id, drmaa.JobControlAction.TERMINATE)
            raise e

    logger.info('**Done**')


def do_qsub(session, job_type: str, job_name: str, output_root: Path, script_args: List[str]):
    error_logs = output_root / 'logs' / job_type / 'error'
    output_logs = output_root / 'logs' / job_type / 'output'
    shell_tools.mkdir(error_logs, exists_ok=True, parents=True)
    shell_tools.mkdir(output_logs, exists_ok=True, parents=True)

    job_template = session.createJobTemplate()
    job_template.remoteCommand = shutil.which('python')
    job_template.outputPath = f':{output_logs}'
    job_template.errorPath = f':{error_logs}'
    job_template.args = script_args
    job_template.nativeSpecification = (f'-V '  # Export all environment variables
                                        f'-b y '  # Command is a binary (python)
                                        f'-P {PROJECT} '
                                        f'-q {QUEUE} '
                                        f'-l fmem={F_MEM} '
                                        f'-l fthread={F_THREAD} '
                                        f'-l h_rt={H_RUNTIME} '
                                        f'-N {job_name}')  # Name of the job
    job = session.runJob(job_template)
    logger.info(f'Submitted job {job_name} with id {job}.')
    session.deleteJobTemplate(job_template)
    return job


def decode_status(job_status):
    """Decodes a UGE job status into a string for logging"""
    drmaa = get_drmaa()
    decoder_map = {drmaa.JobState.UNDETERMINED: 'undetermined',
                   drmaa.JobState.QUEUED_ACTIVE: 'queued_active',
                   drmaa.JobState.SYSTEM_ON_HOLD: 'system_hold',
                   drmaa.JobState.USER_ON_HOLD: 'user_hold',
                   drmaa.JobState.USER_SYSTEM_ON_HOLD: 'user_system_hold',
                   drmaa.JobState.RUNNING: 'running',
                   drmaa.JobState.SYSTEM_SUSPENDED: 'system_suspended',
                   drmaa.JobState.USER_SUSPENDED: 'user_suspended',
                   drmaa.JobState.DONE: 'finished',
                   drmaa.JobState.FAILED: 'failed'}

    return decoder_map[job_status]

def get_drmaa():
    try:
        import drmaa
    except (RuntimeError, OSError):
        if 'SGE_CLUSTER_NAME' in os.environ:
            os.environ['DRMAA_LIBRARY_PATH'] = '/opt/sge/lib/lx-amd64/libdrmaa.so'
            import drmaa
        else:
            drmaa = object()
    return drmaa<|MERGE_RESOLUTION|>--- conflicted
+++ resolved
@@ -12,17 +12,10 @@
 
 PROJECT = 'proj_dq'
 QUEUE = 'd.q'
-<<<<<<< HEAD
-F_MEM = '3.0G'
-F_THREAD = '20'
-OMP_NUM_THREADS = '4'
-H_RUNTIME = '00:30:00'
-=======
 F_MEM = '5.0G'
 F_THREAD = '13'
 OMP_NUM_THREADS = '4'
 H_RUNTIME = '03:00:00'
->>>>>>> ab442efb
 SLEEP_TIME = 10
 
 
