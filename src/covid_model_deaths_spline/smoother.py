--- conflicted
+++ resolved
@@ -10,13 +10,9 @@
 import tqdm
 
 from covid_model_deaths_spline.mr_spline import SplineFit, rescale_k
-<<<<<<< HEAD
 from covid_model_deaths_spline.utils import KNOT_DAYS_SYNTH, FLOOR_DEATHS, get_data_se
-
-=======
-from covid_model_deaths_spline.plotter import plotter
 from covid_model_deaths_spline.cluster import F_THREAD
->>>>>>> ab442efb
+
 
 def apply_floor(vals: np.array, floor_val: float) -> np.array:
     vals[vals < floor_val] = floor_val
@@ -279,14 +275,9 @@
                                   spline_options=refit_spline_options,
                                   pred_df=refit_pred_df,
                                   ensemble_knots=rescaled_ensemble_knots,
-<<<<<<< HEAD
                                   results_only=True,
                                   log=True)
-    with multiprocessing.Pool(20) as p:
-=======
-                                  results_only=True)
     with multiprocessing.Pool(int(F_THREAD)) as p:
->>>>>>> ab442efb
         smooth_draws = list(tqdm.tqdm(p.imap(_combiner, draw_mod_dfs), total=n_draws))
     smooth_draws = np.vstack(smooth_draws).T
 
