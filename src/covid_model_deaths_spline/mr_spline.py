--- conflicted
+++ resolved
@@ -47,14 +47,9 @@
         )
         self.data = data
 
-<<<<<<< HEAD
-        # cov model
-        logger.debug('Making covariate models.')
-=======
         # cov models
         if verbose:
             logger.debug('Making covariate models.')
->>>>>>> 0c16405e
         cov_models = []
         if 'intercept' in indep_vars:
             if log:
